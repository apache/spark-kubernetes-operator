header:
  license:
    spdx-id: Apache-2.0
    copyright-owner: Apache Software Foundation

  paths:
    - '**'

  paths-ignore:
    - '**/*.md'
    - '**/.gitignore'
    - '**/.gitattributes'
    - '.github/**'
    - 'dev/**'
    - 'LICENSE'
    - 'NOTICE'
    - '.asf.yaml'
<<<<<<< HEAD
    - '**/.helmignore'
    - '**/EcsLayout.json'
    - '.editorconfig'
    - 'gradle/**'
    - '**/sparkapplications.org.apache.spark-v1.yml'
=======
    - '**/*.gradle'
    - gradlew
>>>>>>> fe6e74ee

  comment: on-failure<|MERGE_RESOLUTION|>--- conflicted
+++ resolved
@@ -15,15 +15,13 @@
     - 'LICENSE'
     - 'NOTICE'
     - '.asf.yaml'
-<<<<<<< HEAD
+    - '**/*.gradle'
+    - gradlew
     - '**/.helmignore'
     - '**/EcsLayout.json'
     - '.editorconfig'
     - 'gradle/**'
     - '**/sparkapplications.org.apache.spark-v1.yml'
-=======
-    - '**/*.gradle'
-    - gradlew
->>>>>>> fe6e74ee
+
 
   comment: on-failure