<!--
Licensed to the Apache Software Foundation (ASF) under one
or more contributor license agreements.  See the NOTICE file
distributed with this work for additional information
regarding copyright ownership.  The ASF licenses this file
to you under the Apache License, Version 2.0 (the
"License"); you may not use this file except in compliance
with the License.  You may obtain a copy of the License at

  http://www.apache.org/licenses/LICENSE-2.0

Unless required by applicable law or agreed to in writing,
software distributed under the License is distributed on an
"AS IS" BASIS, WITHOUT WARRANTIES OR CONDITIONS OF ANY
KIND, either express or implied.  See the License for the
specific language governing permissions and limitations
under the License.
-->

# Spark Operator API

The core user facing API of the Spark Kubernetes Operator is the `SparkApplication` and
`SparkCluster` Custom Resources Definition (CRD). Spark custom resource extends
standard k8s API, defines Spark Application spec and tracks status.

Once the Spark Operator is installed and running in your Kubernetes environment, it will
continuously watch SparkApplication(s) and SparkCluster(s) submitted, via k8s API client or
kubectl by the user, orchestrate secondary resources (pods, configmaps .etc).

Please check out the [quickstart](../README.md) as well for installing operator.

## SparkApplication

SparkApplication can be defined in YAML format. User may configure the application entrypoint
and configurations. Let's start with the [Spark-Pi example](../examples/pi.yaml):

```yaml
apiVersion: spark.apache.org/v1
kind: SparkApplication
metadata:
  name: pi
spec:
  # Entry point for the app  
  mainClass: "org.apache.spark.examples.SparkPi"
  jars: "local:///opt/spark/examples/jars/spark-examples.jar"
  sparkConf:
    spark.dynamicAllocation.enabled: "true"
    spark.dynamicAllocation.shuffleTracking.enabled: "true"
    spark.dynamicAllocation.maxExecutors: "3"
    spark.kubernetes.authenticate.driver.serviceAccountName: "spark"
    spark.kubernetes.container.image: "apache/spark:4.0.0"
  applicationTolerations:
    resourceRetainPolicy: OnFailure
  runtimeVersions:
    scalaVersion: "2.13"
    sparkVersion: "4.0.0"
```

After application is submitted, Operator will add status information to your application based on
the observed state:

```bash
kubectl get sparkapp pi -o yaml
```

### Write and build your SparkApplication

It's straightforward to convert your spark-submit application to `SparkApplication` yaml.
Operators constructs driver spec in the similar approach. To submit Java / scala application,
use `.spec.jars` and `.spec.mainClass`. Similarly, set `pyFiles` for Python applications.

While building images to use by driver and executor, it's recommended to use official
[Spark Docker](https://github.com/apache/spark-docker) as base images. Check the pod template
support (`.spec.driverSpec.podTemplateSpec` and `.spec.executorSpec.podTemplateSpec`) as well for
setting custom Spark home and work dir.

### Pod Template Support

It is possible to configure pod template for driver & executor pods for configure spec that are
not configurable from SparkConf.

Spark Operator supports defining pod template for driver and executor pods in two ways:

1. Set `PodTemplateSpec` in `SparkApplication`
2. Config `spark.kubernetes.[driver/executor].podTemplateFile`

If pod template spec is set in application spec (option 1), it would take higher precedence
than option 2. Also `spark.kubernetes.[driver/executor].podTemplateFile` would be unset to
avoid multiple override.

When pod template is set as remote file in conf properties (option 2), please ensure Spark
Operator has necessary permission to access the remote file location, e.g. deploy operator
with proper workload identity with target S3 / Cloud Storage bucket access. Similar permission
requirements are also needed driver pod: operator needs template file access to create driver,
and driver needs the same for creating executors.

Please be advised that Spark still overrides necessary pod configuration in both options. For
more details,
refer [Spark doc](https://spark.apache.org/docs/latest/running-on-kubernetes.html#pod-template).

## Enable Additional Ingress for Driver

Operator may create [Ingress](https://kubernetes.io/docs/concepts/services-networking/ingress/) for
Spark driver of running applications on demand. For example, to expose Spark UI - which is by
default enabled on driver port 4040, you may configure

```yaml
spec:
  driverServiceIngressList:
    - serviceMetadata:
        name: "spark-ui-service"
      serviceSpec:
        ports:
          - protocol: TCP
            port: 80
            targetPort: 4040
      ingressMetadata:
        name: "spark-ui-ingress"
        annotations:
          nginx.ingress.kubernetes.io/rewrite-target: /
      ingressSpec:
        ingressClassName: nginx-example
        rules:
          - http:
              paths:
                - path: "/"
                  pathType: Prefix
                  backend:
                    service:
                      name: spark-ui-service
                      port:
                        number: 80
```

Spark Operator by default would populate the `.spec.selector` field of the created Service to match
the driver labels. If `.ingressSpec.rules` is not provided, Spark Operator would also populate one
default rule backed by the associated Service. It's recommended to always provide the ingress spec
to make sure it's compatible with your
[IngressController](https://kubernetes.io/docs/concepts/services-networking/ingress-controllers/).

## Create and Mount ConfigMap

It is possible to ask operator to create configmap so they can be used by driver and/or executor
pods on the fly. `configMapSpecs` allows you to specify the desired metadata and data as string
literals for the configmap(s) to be created.

```yaml
spec:
  configMapSpecs:
    - name: "example-config-map"
      data:
        foo: "bar"
```

Like other app-specific resources, the created configmap has owner reference to Spark driver and
therefore shares the same lifecycle and garbage collection mechanism with the associated app.  

This feature can be used to create lightweight override config files for given Spark app. For
example, below snippet would create and mount a configmap with metrics property file, then use it
in SparkConf:

```yaml
spec:
  sparkConf:
    spark.metrics.conf: "/etc/metrics/metrics.properties"
  driverSpec:
    podTemplateSpec:
      spec:
        containers:
          - volumeMounts:
              - name: "config-override"
                mountPath: "/etc/metrics"
                readOnly: true
        volumes:
          - name: config-override
            configMap:
              name: metrics-configmap
  executorSpec:
    podTemplateSpec:
      spec:
        containers:
          - volumeMounts:
              - name: "config-override"
                mountPath: "/etc/metrics"
                readOnly: true
        volumes:
          - name: config-override
            configMap:
              name: metrics-configmap
  configMapSpecs:
    - name: "metrics-configmap"
      data:
        metrics.properties: "*.sink.jmx.class=org.apache.spark.metrics.sink.JmxSink\n"

```

## Understanding Failure Types

In addition to the general `Failed` state (that driver pod fails or driver container exits
with non-zero code), Spark Operator introduces a few different failure state for ease of
app status monitoring at high level, and for ease of setting up different handlers if users
are creating / managing SparkApplications with external microservices or workflow engines.

Spark Operator recognizes "infrastructure failure" in the best effort way. It is possible to
configure different restart policy on general failure(s) vs. on potential infrastructure
failure(s). For example, you may configure the app to restart only upon infrastructure
failures. If Spark application fails as a result of `DriverStartTimedOut`,
`ExecutorsStartTimedOut`, `SchedulingFailure`.

It is more likely that the app failed as a result of infrastructure reason(s), including
scenarios like driver or executors cannot be scheduled or cannot initialize in configured
time window for scheduler reasons, as a result of insufficient capacity, cannot get IP
allocated, cannot pull images, or k8s API server issue at scheduling .etc.

Please be advised that this is a best-effort failure identification. You may still need to
debug actual failure from the driver pods. Spark Operator would stage the last observed
driver pod status with the stopping state for audit purposes.

## Configure the Tolerations for SparkApplication

### Restart

Spark Operator enables configure app restart behavior for different failure types. Here's a
sample restart config snippet:

``` yaml
restartConfig:
  # accptable values are 'Never', 'Always', 'OnFailure' and 'OnInfrastructureFailure'
  restartPolicy: Never
  # operator would retry the application if configured. All resources from current attepmt
  # would be deleted before starting next attempt
  maxRestartAttempts: 3
  # backoff time (in millis) that operator would wait before next attempt
  restartBackoffMillis: 30000
```

### Timeouts

It's possible to configure applications to be proactively terminated and resubmitted in particular
cases to avoid resource deadlock.

| Field                                                                                   | Type    | Default Value | Descritpion                                                                                                        |
|-----------------------------------------------------------------------------------------|---------|---------------|--------------------------------------------------------------------------------------------------------------------|
| .spec.applicationTolerations.applicationTimeoutConfig.driverStartTimeoutMillis          | integer | 300000        | Time to wait for driver reaches running state after requested driver.                                              |
| .spec.applicationTolerations.applicationTimeoutConfig.executorStartTimeoutMillis        | integer | 300000        | Time to wait for driver to acquire minimal number of running executors.                                            |
| .spec.applicationTolerations.applicationTimeoutConfig.forceTerminationGracePeriodMillis | integer | 300000        | Time to wait for force delete resources at the end of attempt.                                                     |
| .spec.applicationTolerations.applicationTimeoutConfig.driverReadyTimeoutMillis          | integer | 300000        | Time to wait for driver reaches ready state.                                                                       |
| .spec.applicationTolerations.applicationTimeoutConfig.terminationRequeuePeriodMillis    | integer | 2000          | Back-off time when releasing resource need to be re-attempted for application.                                     |

### Instance Config

Instance Config helps operator to decide whether an application is running healthy. When
the underlying cluster has batch scheduler enabled, you may configure the apps to be
started if and only if there are sufficient resources. If, however, the cluster does not
have a batch scheduler, operator may help avoid app hanging with `InstanceConfig` that
describes the bare minimal tolerable scenario.

For example, with below spec:

```yaml
applicationTolerations:
  instanceConfig:
    minExecutors: 3
    initExecutors: 5
    maxExecutors: 10
sparkConf:
  spark.executor.instances: "10"
```

Spark would try to bring up 10 executors as defined in SparkConf. In addition, from
operator perspective,

* If Spark app acquires less than 5 executors in given tine window (.spec.
  applicationTolerations.applicationTimeoutConfig.executorStartTimeoutMillis) after
  submitted, it would be shut down proactively in order to avoid resource deadlock.
* Spark app would be marked as 'RunningWithBelowThresholdExecutors' if it loses executors after
  successfully start up.
* Spark app would be marked as 'RunningHealthy' if it has at least min executors after
  successfully started up.

### Delete Resources On Termination

Operator by default would delete all created resources at the end of an attempt. It would
try to record the last observed driver status in `status` field of the application for
troubleshooting purpose.

On the other hand, when developing an application, it's possible to configure

```yaml
applicationTolerations:
  # Acceptable values are 'Always', 'OnFailure', 'Never'
<<<<<<< HEAD
  # Setting this to 'OnFailure' would retain secondary resources if and only if the app fails
  resourceRetentionPolicy: OnFailure
  # Secondary resources would be garbage collected 10 minutes after app termination 
  resourceRetainDurationMillis: 600000
```

to avoid operator attempt to delete driver pod and driver resources if app fails. Similarly,
if resourceRetentionPolicy is set to `Always`, operator would not delete driver resources
when app ends. They would be by default kept with the same lifecycle as the App. It's also
possible to configure `resourceRetainDurationMillis` to define the maximal retain duration for
these resources. Note that this applies only to operator-created resources (driver pod, SparkConf
=======
  resourceRetainPolicy: OnFailure
```

to avoid operator attempt to delete driver pod and driver resources if app fails. Similarly,
if resourceRetainPolicy is set to `Always`, operator would not delete driver resources
when app ends. Note that this applies only to operator-created resources (driver pod, SparkConf
>>>>>>> 4c6b30cd
configmap .etc). You may also want to tune `spark.kubernetes.driver.service.deleteOnTermination`
and `spark.kubernetes.executor.deleteOnTermination` to control the behavior of driver-created
resources.

## Spark Cluster

Spark Operator also supports launching Spark clusters in k8s via `SparkCluster` custom resource,
which takes minimal effort to specify desired master and worker instances spec.

To deploy a Spark cluster, you may start with specifying the desired Spark version, worker count as
well as the SparkConf as in the [example](../examples/qa-cluster-with-one-worker.yaml). Master &
worker instances would be deployed as [StatefulSets](https://kubernetes.io/docs/concepts/workloads/controllers/statefulset/)
and exposed via k8s [service(s)](https://kubernetes.io/docs/concepts/services-networking/service/).

Like Pod Template Support for Applications, it's also possible to submit template(s) for the Spark
instances for `SparkCluster` to configure spec that's not supported via SparkConf. It's worth notice
that Spark may overwrite certain fields.<|MERGE_RESOLUTION|>--- conflicted
+++ resolved
@@ -289,26 +289,17 @@
 ```yaml
 applicationTolerations:
   # Acceptable values are 'Always', 'OnFailure', 'Never'
-<<<<<<< HEAD
   # Setting this to 'OnFailure' would retain secondary resources if and only if the app fails
-  resourceRetentionPolicy: OnFailure
+  resourceRetainPolicy: OnFailure
   # Secondary resources would be garbage collected 10 minutes after app termination 
   resourceRetainDurationMillis: 600000
 ```
 
 to avoid operator attempt to delete driver pod and driver resources if app fails. Similarly,
-if resourceRetentionPolicy is set to `Always`, operator would not delete driver resources
+if resourceRetainPolicy is set to `Always`, operator would not delete driver resources
 when app ends. They would be by default kept with the same lifecycle as the App. It's also
 possible to configure `resourceRetainDurationMillis` to define the maximal retain duration for
 these resources. Note that this applies only to operator-created resources (driver pod, SparkConf
-=======
-  resourceRetainPolicy: OnFailure
-```
-
-to avoid operator attempt to delete driver pod and driver resources if app fails. Similarly,
-if resourceRetainPolicy is set to `Always`, operator would not delete driver resources
-when app ends. Note that this applies only to operator-created resources (driver pod, SparkConf
->>>>>>> 4c6b30cd
 configmap .etc). You may also want to tune `spark.kubernetes.driver.service.deleteOnTermination`
 and `spark.kubernetes.executor.deleteOnTermination` to control the behavior of driver-created
 resources.
